# ODE23S  Solve stiff systems based on a modified Rosenbrock triple
# (also used by MATLAB's ODE23s); see Sec. 4.1 in
#
# [SR97] L.F. Shampine and M.W. Reichelt: "The MATLAB ODE Suite," SIAM Journal on Scientific Computing, Vol. 18, 1997, pp. 1–22

immutable ModifiedRosenbrockStepper{T<:Number} <: AbstractStepper
    options::AdaptiveOptions{T}
    const_d::T
    const_e::T
end

@compat function (::Type{ModifiedRosenbrockStepper{T}}){T}(;options...)
    const_d = 1/(2+sqrt(T(2)))
    const_e = 6+sqrt(T(2))

    ModifiedRosenbrockStepper( AdaptiveOptions{T}(;options...), const_d, const_e )
end

order(::ModifiedRosenbrockStepper) = 2
name(::ModifiedRosenbrockStepper) = "Modified Rosenbrock Stepper"
isadaptive(::ModifiedRosenbrockStepper) = true
tdir(ode::ExplicitODE, stepper::ModifiedRosenbrockStepper) = sign(stepper.options.tstop - ode.t0)

# define the set of ODE problems with which this stepper can work
solve{T,S<:ModifiedRosenbrockStepper}(ode::ExplicitODE{T}, stepper::Type{S}; options...) =
    Solver(ode,stepper{T}(;options...))

"""
The state for the Rosenbrock stepper

- step:  Last successful step
- F1,F2: Work arrays for storing the intermediate values of y'
- J:     Jacobian
- iters: Number of successful steps made

"""
type RosenbrockState{T,Y} <: AbstractState
    step ::Step{T,Vector{Y}}
    dt   ::T
    F1   ::Vector{Y}
    F2   ::Vector{Y}
    k1   ::Vector{Y}
    k2   ::Vector{Y}
    k3   ::Vector{Y}
    ynew ::Vector{Y}
    dtold::T
    J    ::Matrix{Y}
    iters::Int
end


# for debugging
function show(io::IO, state::RosenbrockState)
    show(io,state.step)
    println("dt =$(state.dt)")
    println("F1 =$(state.F1)")
    println("F2 =$(state.F2)")
    println("J  =$(state.J)")
end


function init{T}(ode::ExplicitODE{T},
                 stepper::ModifiedRosenbrockStepper)
    t  = ode.t0
    dt = stepper.options.initstep
    y  = ode.y0
    dy = zero(y)

    J  = Array(eltype(y),length(y),length(y))

    step  = Step(t,copy(y),copy(dy))
    state = RosenbrockState(step,
                            dt,
                            zero(y), # F1
                            zero(y), # F2
                            zero(y), # k1
                            zero(y), # k2
                            zero(y), # k3
                            zero(y), # ynew
                            dt*0,    # dtnew
                            J,       # J
                            0)       # iters

    # initialize the derivative and the Jacobian
    ode.F!(t,y,step.dy)
    ode.J!(t,y,state.J)

    return state
end


function trialstep!(ode::ExplicitODE,
                    stepper::ModifiedRosenbrockStepper,
                    state::RosenbrockState)
    # unpack
    step    = state.step
    opts    = stepper.options
    F1, F2, J = state.F1, state.F2, state.J
    k1,k2,k3,ynew =  state.k1, state.k2, state.k3, state.ynew
    t, dt, y, dy = step.t, state.dt, step.y, step.dy
    F! = ode.F!
    F0 = dy

    td = tdir(ode,stepper)

    # see whether we're done
    if td*t >= td*opts.tstop
        # nothing left to integrate
        return finish
    end

    # increment iteration counter
    state.iters += 1
    if state.iters > opts.maxiters
        warn("Reached maximum number of iterations $(opts.maxiters)")
        return abort
    end

    W = lufact!( eye(J) - dt*stepper.const_d*J )

    # Approximate time-derivative of F, we are using F1 as a
    # temporary array
    F!(t+dt/100,y,F1)
    tder = 100*stepper.const_d*(F1-F0)

    # modified Rosenbrock formula
    # TODO: update k1,k2,k3 in-place
    k1[:] = W \ (F0 + tder)
    F!(t+dt/2, y+dt*k1/2, F1)
    k2[:] = W \ (F1 - k1) + k1
    for i=1:length(y)
        ynew[i] = y[i] + dt*k2[i]
    end
    F!(t+dt,   ynew,      F2)
    k3[:] = W \ (F2 - stepper.const_e*(k2 - F1) - 2*(k1 - F0) + tder )

    return cont
end

function errorcontrol!(ode::ExplicitODE,
                       stepper::ModifiedRosenbrockStepper,
                       state::RosenbrockState)

    step    = state.step
    opts    = stepper.options
    k1,k2,k3 =  state.k1, state.k2, state.k3
    k1,k2,k3,ynew =  state.k1, state.k2, state.k3, state.ynew
    t, dt, y, dy = step.t, state.dt, step.y, step.dy

    td = tdir(ode,stepper)

    # allowable error
    delta = max(opts.reltol*max(opts.norm(y), opts.norm(ynew)),opts.abstol)

    # error estimate
    err = (abs(dt)/6)*(opts.norm(k1 - 2*k2 + k3))/delta

    # new step-size
    dtnew = td*min(opts.maxstep, abs(dt)*0.8*err^(-1/3) )

    # trim in case newdt > dt
    dtnew = td*min(abs(dtnew), abs(opts.tstop-(t+dt)))

    state.dtold = dt
    state.dt = dtnew
    return err, cont
end

function accept!(ode::ExplicitODE,
                 stepper::ModifiedRosenbrockStepper,
                 state::RosenbrockState)
    step = state.step
    # update the state
    step.t     = step.t+state.dtold
<<<<<<< HEAD
    step.y[:]  = state.ynew
    step.dy[:] = state.F2
    ode.J!(step.t,step.y,state.J)
=======
    copy!(step.y, state.ynew)
    copy!(step.dy, state.F2)
    s.ode.J!(step.t,step.y,state.J)
>>>>>>> 66eacc6b

    return cont
end<|MERGE_RESOLUTION|>--- conflicted
+++ resolved
@@ -172,15 +172,9 @@
     step = state.step
     # update the state
     step.t     = step.t+state.dtold
-<<<<<<< HEAD
-    step.y[:]  = state.ynew
-    step.dy[:] = state.F2
-    ode.J!(step.t,step.y,state.J)
-=======
     copy!(step.y, state.ynew)
     copy!(step.dy, state.F2)
-    s.ode.J!(step.t,step.y,state.J)
->>>>>>> 66eacc6b
+    ode.J!(step.t,step.y,state.J)
 
     return cont
 end